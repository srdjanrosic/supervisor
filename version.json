--- conflicted
+++ resolved
@@ -1,9 +1,5 @@
 {
-<<<<<<< HEAD
-    "hassio": "0.81",
-=======
     "hassio": "0.82",
->>>>>>> 38e40c34
     "homeassistant": "0.61",
     "resinos": "1.1",
     "resinhup": "0.3",
