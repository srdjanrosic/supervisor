--- conflicted
+++ resolved
@@ -1,9 +1,5 @@
 {
-<<<<<<< HEAD
-    "hassio": "0.101",
-=======
     "hassio": "0.102",
->>>>>>> 87adfce2
     "homeassistant": "0.68.0",
     "resinos": "1.3",
     "resinhup": "0.3",
