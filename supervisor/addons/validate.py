--- conflicted
+++ resolved
@@ -21,9 +21,6 @@
     ATTR_AUDIO_OUTPUT,
     ATTR_AUTH_API,
     ATTR_AUTO_UPDATE,
-    ATTR_BACKUP_EXCLUDE,
-    ATTR_BACKUP_POST,
-    ATTR_BACKUP_PRE,
     ATTR_BOOT,
     ATTR_BUILD_FROM,
     ATTR_CONFIGURATION,
@@ -73,6 +70,8 @@
     ATTR_SERVICES,
     ATTR_SLUG,
     ATTR_SNAPSHOT_EXCLUDE,
+    ATTR_SNAPSHOT_POST,
+    ATTR_SNAPSHOT_PRE,
     ATTR_SQUASH,
     ATTR_STAGE,
     ATTR_STARTUP,
@@ -294,17 +293,11 @@
         vol.Optional(ATTR_SERVICES): [vol.Match(RE_SERVICE)],
         vol.Optional(ATTR_DISCOVERY): [valid_discovery_service],
         vol.Optional(ATTR_SNAPSHOT_EXCLUDE): [str],
-<<<<<<< HEAD
-        vol.Optional(ATTR_BACKUP_EXCLUDE): [str],
-        vol.Optional(ATTR_BACKUP_PRE): str,
-        vol.Optional(ATTR_BACKUP_POST): str,
-=======
         vol.Optional(ATTR_SNAPSHOT_PRE): str,
         vol.Optional(ATTR_SNAPSHOT_POST): str,
         vol.Optional(ATTR_SNAPSHOT, default=SnapshotAddonMode.HOT): vol.Coerce(
             SnapshotAddonMode
         ),
->>>>>>> 0177b38d
         vol.Optional(ATTR_OPTIONS, default={}): dict,
         vol.Optional(ATTR_SCHEMA, default={}): vol.Any(
             vol.Schema(
